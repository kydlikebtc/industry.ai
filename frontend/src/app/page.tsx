import Game from "@/components/Game";
import { currentUser } from "@clerk/nextjs/server";
<<<<<<< HEAD
import Game from "../components/Game";
=======
>>>>>>> 7aa51bab

export default async function Home() {
  const user = await currentUser();

  if (!user) {
    return <div>Loading...</div>;
  }

  return (
    <div className="min-h-screen pt-8">
      <Game userId={user?.id} walletAddress={user.primaryWeb3Wallet?.web3Wallet || ""} />
    </div>
  );
}<|MERGE_RESOLUTION|>--- conflicted
+++ resolved
@@ -1,9 +1,5 @@
 import Game from "@/components/Game";
 import { currentUser } from "@clerk/nextjs/server";
-<<<<<<< HEAD
-import Game from "../components/Game";
-=======
->>>>>>> 7aa51bab
 
 export default async function Home() {
   const user = await currentUser();
